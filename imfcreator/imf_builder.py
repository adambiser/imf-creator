--- conflicted
+++ resolved
@@ -122,13 +122,8 @@
 
     def _note_off(event):
         commands = []
-<<<<<<< HEAD
         inst_num, note, ins = _get_inst_and_note(event, False)
         if inst_num is None or ins is None:
-=======
-        inst_num, note = _get_inst_and_note(event, False)
-        if inst_num is None:
->>>>>>> a6b501a7
             return commands
         channel = _find_imf_channel_for_instrument_note(inst_num, note)
         if channel:
@@ -171,7 +166,6 @@
     def _get_inst_and_note(event, is_note_on, voice=0):
         bank = 0  # TODO: Read controllers 0 and 32 to choose the bank number. Watch out for GS and XG logic difference!
         if event.channel == 9:
-<<<<<<< HEAD
             assert 'p' in instruments
             bank, inst = _find_inst_and_bank('p', bank, event.note)
             if bank is None or inst is None:
@@ -182,18 +176,7 @@
             note += ins.note_offset[voice]
             if note < 0 or note > 127:
                 print "Note out of range: {}".format(note)
-                note = 60
-=======
-            note = event.note
-            # Make sure the drum note value is valid.
-            if note not in instrumentnames.DRUM_NOTE_NAMES:
-                note = instrumentnames.GM2_DRUM_NOTE_MAPPING.get(note, None)
-                if note is None:
-                    return None, None
-            inst_num = 128 + note - 35
-            note = instruments[inst_num].given_note
-            note += instruments[inst_num].note_offset[voice]
->>>>>>> a6b501a7
+                return None, None, None
         else:
             assert 'm' in instruments
             midi_track = midi_channels[event.channel]
@@ -287,13 +270,8 @@
         commands = []
         voice = 0
         midi_track = midi_channels[event.channel]
-<<<<<<< HEAD
         inst_num, note, ins = _get_inst_and_note(event, True)
         if inst_num is None or ins is None:
-=======
-        inst_num, note = _get_inst_and_note(event, True)
-        if inst_num is None:
->>>>>>> a6b501a7
             return commands
         channel = _find_imf_channel(inst_num, note)
         if channel:
